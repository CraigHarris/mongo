/* queryoptimizer.h */

/**
*    Copyright (C) 2008 10gen Inc.
*
*    This program is free software: you can redistribute it and/or  modify
*    it under the terms of the GNU Affero General Public License, version 3,
*    as published by the Free Software Foundation.
*
*    This program is distributed in the hope that it will be useful,
*    but WITHOUT ANY WARRANTY; without even the implied warranty of
*    MERCHANTABILITY or FITNESS FOR A PARTICULAR PURPOSE.  See the
*    GNU Affero General Public License for more details.
*
*    You should have received a copy of the GNU Affero General Public License
*    along with this program.  If not, see <http://www.gnu.org/licenses/>.
*/

#pragma once

#include "cursor.h"
#include "jsobj.h"

namespace mongo {

    class FieldBound {
    public:
        FieldBound( const BSONElement &e = emptyObj.firstElement() );
        FieldBound &operator&=( const FieldBound &other );
        BSONElement lower() const { return lower_; }
        BSONElement upper() const { return upper_; }
        bool equality() const { return lower_.woCompare( upper_, false ) == 0; }
        bool nontrivial() const {
            return
            minKey.firstElement().woCompare( lower_, false ) != 0 ||
            maxKey.firstElement().woCompare( upper_, false ) != 0;
        }
    private:
        BSONObj addObj( const BSONObj &o );
        string simpleRegexEnd( string regex );
        BSONElement lower_;
        BSONElement upper_;
        vector< BSONObj > objData_;
    };
    
    class FieldBoundSet {
    public:
        FieldBoundSet( const char *ns, const BSONObj &query );
        const FieldBound &bound( const char *fieldName ) const {
            map< string, FieldBound >::const_iterator f = bounds_.find( fieldName );
            if ( f == bounds_.end() )
                return trivialBound();
            return f->second;
        }
        int nBounds() const {
            int count = 0;
            for( map< string, FieldBound >::const_iterator i = bounds_.begin(); i != bounds_.end(); ++i )
                ++count;
            return count;
        }
        int nNontrivialBounds() const {
            int count = 0;
            for( map< string, FieldBound >::const_iterator i = bounds_.begin(); i != bounds_.end(); ++i )
                if ( i->second.nontrivial() )
                    ++count;
            return count;
        }
        const char *ns() const { return ns_; }
        BSONObj query() const { return query_; }
<<<<<<< HEAD
        BSONObj simplifiedQuery() const;
=======
        bool matchPossible() const {
            for( map< string, FieldBound >::const_iterator i = bounds_.begin(); i != bounds_.end(); ++i )
                if ( i->second.lower().woCompare( i->second.upper(), false ) > 0 )
                    return false;
            return true;
        }
>>>>>>> 36676878
    private:
        static FieldBound *trivialBound_;
        static FieldBound &trivialBound();
        map< string, FieldBound > bounds_;
        const char *ns_;
        BSONObj query_;
    };
    
    class IndexDetails;
    class QueryPlan {
    public:
        QueryPlan( const FieldBoundSet &fbs, const BSONObj &order, const IndexDetails *index = 0 );
        QueryPlan( const QueryPlan &other );
        /* If true, no other index can do better. */
        bool optimal() const { return optimal_; }
        /* ScanAndOrder processing will be required if true */
        bool scanAndOrderRequired() const { return scanAndOrderRequired_; }
        /* When true, the index we are using has keys such that it can completely resolve the
         query expression to match by itself without ever checking the main object.
         */
        bool keyMatch() const { return keyMatch_; }
        /* True if keyMatch() is true, and all matches will be equal according to woEqual() */
        bool exactKeyMatch() const { return exactKeyMatch_; }
        /* If true, the startKey and endKey are unhelpful, the index order doesn't match the 
           requested sort order, and keyMatch is false */
        bool unhelpful() const { return unhelpful_; }
        int direction() const { return direction_; }
        BSONObj startKey() const { return startKey_; }
        BSONObj endKey() const { return endKey_; }
        auto_ptr< Cursor > newCursor() const;
        BSONObj indexKey() const;
        const char *ns() const { return fbs_.ns(); }
        BSONObj query() const { return fbs_.query(); }
    private:
        const FieldBoundSet &fbs_;
        const BSONObj &order_;
        const IndexDetails *index_;
        bool optimal_;
        bool scanAndOrderRequired_;
        bool keyMatch_;
        bool exactKeyMatch_;
        int direction_;
        BSONObj startKey_;
        BSONObj endKey_;
        bool unhelpful_;
    };

    class QueryAborter {
    public:
        QueryAborter( const bool &firstDone ) :
        firstDone_( firstDone ){}
        class AbortException : public std::exception {
        };
        void mayAbort() const {
            if ( firstDone_ )
                throw AbortException();
        }
    private:
        const bool &firstDone_;
    };
    
    // Inherit from this interface to implement a new query operation.
    class QueryOp {
    public:
        QueryOp() : complete_() {}
        virtual ~QueryOp() {}
        // Called by the runner, to execute this query operation using the
        // given query plan.  The implementation should call qa.mayAbort()
        // periodically in order to abort if the operation on another query
        // plan is complete.
        virtual void run( const QueryPlan &qp, const QueryAborter &qa ) = 0;
        // Return a copy of the inheriting class, which will be run with its own
        // query plan.
        virtual QueryOp *clone() const = 0;
        bool complete() const { return complete_; }
        string exceptionMessage() const { return exceptionMessage_; }
        // To be called by the runner only.
        void setComplete() { complete_ = true; }
        // To be called by the runner only.
        void setExceptionMessage( const string &exceptionMessage ) { exceptionMessage_ = exceptionMessage; }
    private:
        bool complete_;
        string exceptionMessage_;
    };
    
    class QueryPlanSet {
    public:
        QueryPlanSet( const char *ns, const BSONObj &query, const BSONObj &order, const BSONElement *hint = 0 );
        int nPlans() const { return plans_.size(); }
        shared_ptr< QueryOp > runOp( QueryOp &op );
        template< class T >
        shared_ptr< T > runOp( T &op ) {
            return dynamic_pointer_cast< T >( runOp( static_cast< QueryOp& >( op ) ) );
        }
    private:
        struct RunnerSet {
            RunnerSet( QueryPlanSet &plans, QueryOp &op );
            shared_ptr< QueryOp > run();
            QueryOp &op_;
            QueryPlanSet &plans_;
            boost::barrier startBarrier_;
            bool firstDone_;            
        };
        struct Runner {
            Runner( QueryPlan &plan, RunnerSet &set, QueryOp &op ) :
            plan_( plan ),
            set_( set ),
            op_( op ) {}
            void operator()() {
                try {
                    set_.startBarrier_.wait();
                    QueryAborter aborter( set_.firstDone_ );
                    op_.run( plan_, aborter );
                    set_.firstDone_ = true;
                    op_.setComplete();
                } catch ( const QueryAborter::AbortException & ) {
                } catch ( const std::exception &e ) {
                    exceptionMessage_ = e.what();
                } catch ( ... ) {
                    exceptionMessage_ = "Caught unknown exception";
                }
            }
            QueryPlan &plan_;
            RunnerSet &set_;
            QueryOp &op_;
            string exceptionMessage_;
        };
        FieldBoundSet fbs_;
        typedef boost::shared_ptr< QueryPlan > PlanPtr;
        typedef vector< PlanPtr > PlanSet;
        PlanSet plans_;
    };
    
//    class QueryOptimizer {
//    public:
//        static QueryPlan getPlan(
//            const char *ns,
//            BSONObj* query,
//            BSONObj* order = 0,
//            BSONObj* hint = 0);
//    };

} // namespace mongo<|MERGE_RESOLUTION|>--- conflicted
+++ resolved
@@ -67,16 +67,13 @@
         }
         const char *ns() const { return ns_; }
         BSONObj query() const { return query_; }
-<<<<<<< HEAD
         BSONObj simplifiedQuery() const;
-=======
         bool matchPossible() const {
             for( map< string, FieldBound >::const_iterator i = bounds_.begin(); i != bounds_.end(); ++i )
                 if ( i->second.lower().woCompare( i->second.upper(), false ) > 0 )
                     return false;
             return true;
         }
->>>>>>> 36676878
     private:
         static FieldBound *trivialBound_;
         static FieldBound &trivialBound();
