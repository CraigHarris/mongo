/**
 *    Copyright (C) 2014 MongoDB Inc.
 *
 *    This program is free software: you can redistribute it and/or  modify
 *    it under the terms of the GNU Affero General Public License, version 3,
 *    as published by the Free Software Foundation.
 *
 *    This program is distributed in the hope that it will be useful,
 *    but WITHOUT ANY WARRANTY; without even the implied warranty of
 *    MERCHANTABILITY or FITNESS FOR A PARTICULAR PURPOSE.  See the
 *    GNU Affero General Public License for more details.
 *
 *    You should have received a copy of the GNU Affero General Public License
 *    along with this program.  If not, see <http://www.gnu.org/licenses/>.
 *
 *    As a special exception, the copyright holders give permission to link the
 *    code of portions of this program with the OpenSSL library under certain
 *    conditions as described in each individual source file and distribute
 *    linked combinations including the program with the OpenSSL library. You
 *    must comply with the GNU Affero General Public License in all respects for
 *    all of the code used other than as permitted herein. If you modify file(s)
 *    with this exception, you may extend this exception to your version of the
 *    file(s), but you are not obligated to do so. If you do not wish to do so,
 *    delete this exception statement from your version. If you delete this
 *    exception statement from all source files in the program, then also delete
 *    it in the license file.
 */

#pragma once

#include <boost/thread/condition_variable.hpp>
#include <boost/thread/mutex.hpp>
#include <iterator>
#include <list>
#include <map>
#include <set>
#include <string>
#include <vector>

#include "mongo/util/timer.h"

/*
 * LockMgr controls access to resources through two functions: acquire and release
 *
 * Resources are either RecordStores, or Records within an RecordStore, identified by a ResourceId.
 * Resources are acquired for either shared or exclusive use, by transactions identified by a TxId.
 * Acquiring Records in any mode implies acquisition of the Record's RecordStore
 *
 * Contention for a resource is resolved by a LockingPolicy, which determines which blocked
 * resource requests to awaken when the blocker releases the resource.
 *
 */

namespace mongo {
    typedef size_t TxId;        // identifies requesting transaction. 0 is reserved
    typedef size_t ResourceId;  // identifies requested resource or container. 0 is reserved

    static const TxId kReservedTxId = 0;
    static const TxId kReservedResourceId = 0;

    /**
     * thrown primarily when deadlocks are detected, or when LockMgr::abort is called.
     * also thrown when LockMgr requests are made during shutdown.
     */
    class AbortException : public std::exception {
    public:
<<<<<<< HEAD
        const char* what() const throw () { return "AbortException"; }
=======
        const char* what() const throw ();
>>>>>>> ea3d1144
    };


    /**
     *  LockMgr is used to control access to resources. Usually a singleton. For deadlock detection
     *  all resources used by a set of transactions that could deadlock, should use one LockMgr.
     *
     *  Primary functions are:
     *     acquire    - acquire a resource for shared or exclusive use; may throw Abort.
     *     acquireOne - acquire one of a vector of resources, hopefully without blocking
     *     release    - release a resource previously acquired for shared/exclusive use
     */
    class LockMgr {
    public:

        /**
         * LockModes: shared and exclusive
         */
        static const unsigned kShared = 0x0;
        static const unsigned kExclusive = 0x1;

        /**
         * Used to decide which blocked requests to honor first when resource becomes available
         */
        enum Policy {
            kPolicyFirstCome,     // wake the first blocked request in arrival order
            kPolicyReadersFirst,  // wake the first blocked read request(s)
            kPolicyOldestTxFirst, // wake the blocked request with the lowest TxId
            kPolicyBlockersFirst, // wake the blocked request which is itself the most blocking
            kPolicyReadersOnly,   // block write requests (used during fsync)
            kPolicyWritersOnly    // block read requests
        };

        /**
         * returned by ::conflictExists, called from acquire
         */
        enum ResourceStatus {
            kResourceAcquired,       // requested resource was already acquired, increment count
            kResourceAvailable,      // requested resource is available. no waiting
            kResourceConflict,       // requested resource is in use by another transaction
            kResourcePolicyConflict, // requested mode blocked by READER/kPolicyWritersOnly policy
            kResourceUpgradeConflict // requested resource was previously acquired for shared use
                                     // now requested for exclusive use, but there are other shared
                                     // users, so this request must wait.
        };

        /** 
         * returned by ::find_lock, and ::release and, mostly for testing
         * explains why a lock wasn't found or released
         */
        enum LockStatus {
            kLockFound,             // found a matching lock request
            kLockReleased,          // released requested lock
            kLockCountDecremented,  // decremented lock count, but didn't release
            kLockContainerNotFound, // no locks on the container for the resource
            kLockResourceNotFound,  // no locks on the resource
            kLockModeNotFound       // locks on the resource, but not of the specified mode
        };

        typedef size_t LockId; // valid LockIds are > 0
<<<<<<< HEAD

        /**
         * Data structure used to record a resource acquisition request
         */
        class LockRequest {
        public:
            LockRequest(const TxId& xid,
                        const unsigned& mode,
                        const ResourceId& container,
                        const ResourceId& resId);

            virtual ~LockRequest();

            bool matches(const TxId& xid,
                         const unsigned& mode,
                         const ResourceId& parentId,
                         const ResourceId& resId) const;

            bool matches(const TxId& xid,
                         const unsigned& mode,
                         const ResourceId& resId) const;

            std::string toString() const;

            static LockId nextLid;     // unique id for each request. zero not used

            size_t sleepCount;         // >0 if waiting, 0 if resource acquired
            LockId parentLid;          // the LockId of the parent of this resource, or zero
            LockId lid;                // 
            TxId xid;                  // transaction that made this request
            unsigned mode;             // shared or exclusive use
            ResourceId container;      // container of the resource, or 0 if top-level
            ResourceId resId;          // resource requested
            size_t count;              // # times xid requested this resource in this mode
                                       // request will be deleted when count goes to 0

            boost::condition_variable lock; // used for waiting and waking
        };
=======
        static const TxId kReservedLockId = 0;
>>>>>>> ea3d1144

        /**
         * Used to do something just before an acquisition request blocks.
         *
         * XXX: should perhaps define Notifier as a functor so C++11 lambda's match
         * for the test.cpp, it was convenient for the call operator to access private
         * state, which is why we're using the class formulation for now
         */
        class Notifier {
        public:
            virtual ~Notifier() { }
            virtual void operator()(const TxId& blocker) = 0;
        };

        /**
         * Tracks locking statistics.  For now, just aggregated across all resources/TxIds
         * Eventually might keep per TxId and/or per Resource, to facilitate identifying
         * hotspots and problem transactions.
         */
        class LockStats {
        public:
            LockStats()
                : _numRequests(0)
                , _numPreexistingRequests(0)
                , _numBlocks(0)
                , _numDeadlocks(0)
                , _numDowngrades(0)
                , _numUpgrades(0)
                , _numMillisBlocked(0)
                , _numCurrentActiveReadRequests(0)
                , _numCurrentActiveWriteRequests(0) { }
<<<<<<< HEAD

            LockStats(const LockStats& other);
            LockStats& operator=(const LockStats& other);
=======
>>>>>>> ea3d1144

            void incRequests() { _numRequests++; }
            void incPreexisting() { _numPreexistingRequests++; }
            void incBlocks() { _numBlocks++; }
            void incDeadlocks() { _numDeadlocks++; }
            void incDowngrades() { _numDowngrades++; }
            void incUpgrades() { _numUpgrades++; }
            void incTimeBlocked(size_t numMillis ) { _numMillisBlocked += numMillis; }

            void incActiveReads() { _numCurrentActiveReadRequests++; }
            void decActiveReads() { _numCurrentActiveReadRequests--; }
            void incActiveWrites() { _numCurrentActiveWriteRequests++; }
            void decActiveWrites() { _numCurrentActiveWriteRequests--; }

            unsigned numActiveReads() const { return _numCurrentActiveReadRequests; }
            unsigned numActiveWrites() const { return _numCurrentActiveWriteRequests; }

            size_t getNumRequests() const { return _numRequests; }
            size_t getNumPreexistingRequests() const { return _numPreexistingRequests; }
            size_t getNumBlocks() const { return _numBlocks; }
            size_t getNumDeadlocks() const { return _numDeadlocks; }
            size_t getNumDowngrades() const { return _numDowngrades; }
            size_t getNumUpgrades() const { return _numUpgrades; }
            size_t getNumMillisBlocked() const { return _numMillisBlocked; }

        private:
            size_t _numRequests;
            size_t _numPreexistingRequests;
            size_t _numBlocks;
            size_t _numDeadlocks;
            size_t _numDowngrades;
            size_t _numUpgrades;
            size_t _numMillisBlocked;
            unsigned long _numCurrentActiveReadRequests;
            unsigned long _numCurrentActiveWriteRequests;
        };

        /**
         * Singleton-factory - retrieves a common instance of LockMgr.
         */
        static LockMgr& getSingleton();

        /**
         * It's possibly useful to allow multiple LockMgrs for non-overlapping sets
         * of resources, so the constructor is left public.  But most callers should
         * use the singleton factory method above to get the one and only LockMgr
         */
        explicit LockMgr(const Policy& policy=kPolicyFirstCome);
        virtual ~LockMgr();

        /**
<<<<<<< HEAD
         * Change the current LockingPolicy.  For READERS/WRITERS_ONLY, this
=======
         * Change the current Policy.  For READERS/kPolicyWritersOnly, this
>>>>>>> ea3d1144
         * call may block until all current writers/readers have released their locks.
         */
        virtual void setPolicy(const Policy& policy, Notifier* notifier = NULL);

        /**
         * Initiate a shutdown, specifying a period of time to quiesce.
         *
         * During this period, existing transactions can continue to acquire resources,
         * but new transaction requests will throw AbortException.
         *
         * After quiescing, any new requests will throw AbortException
         */
        virtual void shutdown(const unsigned& millisToQuiesce = 1000);

        /**
         * For multi-level resource container hierarchies, the caller can optionally
         * identify the ancestry relationships.  For example, if database resources
         * contained collection resources, which contained document resources, this
         * API could be used to relate a specific collection to its parent database.
         *
         * Once this is done, a call to acquire a document in a particular collection
         * could also be used to lock the containing database, without supplying the
         * resourceId for the database.
         */
        virtual void setParent(const ResourceId& container, const ResourceId& parent);


        /**
<<<<<<< HEAD
         * override default LockMgr's default LockingPolicy for a transaction.
=======
         * override default LockMgr's default Policy for a transaction.
>>>>>>> ea3d1144
         *
         * positive priority moves transaction's resource requests toward the front
         * of the queue, behind only those requests with higher priority.
         *
         * negative priority moves transaction's resource requests toward the back
         * of the queue, ahead of only those requests with lower priority.
         *
         * zero priority uses the LockMgr's default Policy
         */
        virtual void setTransactionPriority(const TxId& xid, int priority);
        virtual int  getTransactionPriority(const TxId& xid);


        /**
         * acquire a resource nested in a container, in a mode.
         *
         * If setParent was previously called to relate container to its parent,
         * then both the container and its identified ancestors will be locked.
         * 
         * the locking mode parameter is a bit vector.  The least significant bit
         * describes whether the resource is locked shared (0) or exclusive (1).
         * the next least significant bit describes the lock mode of the container,
         * and so on for the container's ancestors.
         *
         * can throw AbortException
         *
         * XXX: if we stick with this API the type of mode should be fixed-width
         * reflecting the maximum nesting depth.
         */
        virtual LockId acquire(const TxId& requestor,
                               const unsigned& mode,
                               const ResourceId& container,
                               const ResourceId& resId,
                               Notifier* notifier = NULL);

        /**
         * acquire a hierarchical resource, locking it and its ancestors in
         * specified modes.
         *
         * functionally equivalent to the previous call, without needing calls
         * to setParent of ancestral containers.
         *
         * the first ResourceId in the resIdPath is the resource requested,
         * the next ResourceId in the resIdPath is the resource's container,
         * followed by the container's parent, etc.
         *
         * the first mode specifies whether to acquire the resource shared or
         * exclusive, the next mode in modes is for the resource's container,
         * and so on.  If modes is shorter thant resIdPath, the last mode will
         * be used for any remaining ancestor locking.
         */
        virtual LockId acquire(const TxId& requestor,
                               const std::vector<unsigned>& modes,
                               const std::vector<ResourceId>& resIdPath,
                               Notifier* notifier = NULL);

        /**
         * for bulk operations:
         * acquire one of a vector of ResourceIds in a mode,
         * hopefully without blocking, return index of 
         * acquired ResourceId, or -1 if vector was empty
         */
        virtual int acquireOne(const TxId& requestor,
                               const unsigned& mode,
                               const ResourceId& container,
                               const std::vector<ResourceId>& records,
                               Notifier* notifier = NULL);

        /**
         * release a ResourceId in a container.
         * The mode here is just the mode that applies to the resId
         * The modes that applied to the ancestor containers are
         * already known
         */
        virtual LockStatus release(const TxId& holder,
                                   const unsigned& mode,
                                   const ResourceId& container,
                                   const ResourceId& resId);

        /**
         * releases the lock returned by acquire.  should perhaps replace above?
         */
        virtual LockStatus releaseLock(const LockId& lid);

        /**
         * release all resources acquired by a transaction
         * returns number of locks released
         */
        virtual size_t release(const TxId& holder);

        /**
         * called internally for deadlock
         * possibly called publicly to stop a long transaction
         * also used for testing
         */
        void abort(const TxId& goner);

        /**
         * returns a copy of the stats that exist at the time of the call
         */
        LockStats getStats();



        // --- for testing and logging

        std::string toString() const;

        /**
         * test whether a TxId has locked a nested ResourceId in a mode
         */
        virtual bool isLocked(const TxId& holder,
                              const unsigned& mode,
                              const ResourceId& parentId,
                              const ResourceId& resId);

    protected:

        /**
         * Data structure used to record a resource acquisition request
         */
        class LockRequest {
        public:
            LockRequest(const TxId& xid,
                        const unsigned& mode,
                        const ResourceId& container,
                        const ResourceId& resId);

            virtual ~LockRequest();

            bool matches(const TxId& xid,
                         const unsigned& mode,
                         const ResourceId& parentId,
                         const ResourceId& resId) const;

            bool matches(const TxId& xid,
                         const unsigned& mode,
                         const ResourceId& resId) const;

            bool isBlocked() const;
            bool shouldAwake();

            std::string toString() const;

            // uniquely identifies a LockRequest
            const LockId lid;

            // identifies the parent of this resource, or zero
            LockId parentLid;

            // transaction that made this request
            const TxId xid;

            // shared or exclusive use
            const unsigned mode;

            // container of the resource, or 0 if top-level
            const ResourceId container;

            // resource requested
            const ResourceId resId;

            // number of times xid requested this resource in this mode
            // request will be deleted when count goes to 0
            size_t count;

            // number of existing things blocking this request
            // usually preceding requests on the queue, but also policy
            size_t sleepCount;
                                       
            // used for waiting and waking
            boost::condition_variable lock;

        private:
            // unique id for each request. zero not used
            static LockId nextLid;
        };
        
        typedef std::multiset<TxId> Waiters;
        typedef std::map<TxId, Waiters*> WaitersMap;
        typedef std::map<TxId, std::set<LockId>*> TxLocks;
        typedef std::map<ResourceId, std::list<LockId>*> ResourceLocks;
        typedef std::map<ResourceId, ResourceLocks > ContainerLocks;
        typedef std::map<LockId, LockRequest*> LockMap;
        typedef std::map<TxId, std::set<LockId>*> TxLockMap;

    private: // alphabetical

        /**
         * called by public ::abort and internally upon deadlock
         * releases all locks acquired by goner, notify's any
         * transactions that were waiting, then throws AbortException
         */
        void _abortInternal(const TxId& goner);

        /**
         * main workhorse for acquiring locks on resources, blocking
         * or aborting on conflict
         *
         * returns a non-zero LockId, or throws AbortException on deadlock
         *
         */
        LockId _acquireInternal(const TxId& requestor,
                                const unsigned& mode,
                                const LockId& containerLid,
                                const ResourceId& resId,
                                Notifier* notifier,
                                boost::unique_lock<boost::mutex>& guard);

        /**
         * adds a conflicting lock request to the list of requests for a resource
         * using the Policy.  Called by acquireInternal
         */
<<<<<<< HEAD
        void addLockToQueueUsingPolicy(LockRequest* lr,
                                       std::list<LockId>* queue,
                                       std::list<LockId>::iterator& position);
=======
        void _addLockToQueueUsingPolicy(LockRequest* lr,
                                        std::list<LockId>* queue,
                                        std::list<LockId>::iterator& position);
>>>>>>> ea3d1144

        /**
         * set up for future deadlock detection, called from acquire
         */
        void _addWaiter(const TxId& blocker, const TxId& waiter);

        /**
         * when inserting a new lock request into the middle of a queue,
         * add any remaining incompatible requests in the queue to the
         * new lock request's set of waiters... for future deadlock detection
         */
<<<<<<< HEAD
        void addWaiters(LockRequest* blocker,
                        std::list<LockId>::iterator nextLockId,
                        std::list<LockId>::iterator lastLockId);
=======
        void _addWaiters(LockRequest* blocker,
                         std::list<LockId>::iterator nextLockId,
                         std::list<LockId>::iterator lastLockId);
>>>>>>> ea3d1144

        /**
         * returns true if a newRequest should be honored before an oldRequest according
         * to the lockManager's policy.  Used by acquire to decide whether a new share request
         * conflicts with a previous upgrade-to-exclusive request that is blocked.
         */
        bool _comesBeforeUsingPolicy(const TxId& newReqXid,
                                     const unsigned& newReqMode,
                                     const LockRequest* oldReq);

        /**
         * determine whether a resource request would conflict with an existing lock
         * set the position to the first possible insertion point, which is usually
         * the position of the first conflict, or the end of the queue, or to an existing lock
         */
<<<<<<< HEAD
        ConflictStatus conflictExists(const TxId& requestor,
                                      const unsigned& mode,
                                      const ResourceId& resId,
                                      std::list<LockId>* queue,
                                      std::list<LockId>::iterator& position /* in/out */);
=======
        ResourceStatus _conflictExists(const TxId& requestor,
                                       const unsigned& mode,
                                       const ResourceId& resId,
                                       std::list<LockId>* queue,
                                       std::list<LockId>::iterator& position /* in/out */);
>>>>>>> ea3d1144

        /**
         * looks for an existing LockRequest that matches the four input params
         * if not found, sets outLid to zero and returns a reason, otherwise
         * sets outLid to the LockId that matches and returns kLockFound
         */
        LockStatus _findLock(const TxId& requestor,
                             const unsigned& mode,
                             const ResourceId& parentId,
                             const ResourceId& resId,
                             LockId* outLid);

        /**
         * called externally by getTransactionPriority
         * and internally by addLockToQueueUsingPolicy
         */
        int _getTransactionPriorityInternal(const TxId& xid);

        /**
         * returns true if acquire would return without waiting
         * used by acquireOne
         */
        bool _isAvailable(const TxId& requestor,
                          const unsigned& mode,
                          const ResourceId& parentId,
                          const ResourceId& resId);

        /**
         * called by public ::release and internally by abort.
         * assumes caller as acquired a mutex.
         */
        LockStatus _releaseInternal(const LockId& lid);

        /**
         * called at start of public APIs, throws exception
         * if quiescing period has expired, or if xid is new
         */
        void _throwIfShuttingDown(const TxId& xid = 0 ) const;

        // ---------- private state ----------

        // Singleton instance
        // XXX: move to anon namespace in the source file
        static boost::mutex _getSingletonMutex;
        static LockMgr* _singleton;

        // The Policy controls which requests should be honored first.  This is
        // used to guide the position of a request in a list of requests waiting for
        // a resource or resource container.
        //
        // XXX At some point, we may want this to also guide the decision of which
        // transaction to abort in case of deadlock.  For now, the transaction whose
        // request would lead to a deadlock is aborted.  Since deadlocks are rare,
        // careful choices may not matter much.
        //
        Policy _policy;

        // synchronizes access to the lock manager, which is shared across threads
        boost::mutex _guard;

        // for blocking when setting kPolicyReadersOnly or kPolicyWritersOnly policy
        boost::condition_variable _policyLock;

        // only meaningful when _policy == SHUTDOWN
        bool _shuttingDown;
        int _millisToQuiesce;
        Timer _timer;

        // owns the LockRequest*
        std::map<LockId, LockRequest*> _locks;

        // maps containerId -> parentId
        std::map<ResourceId, ResourceId> _containerAncestry;

        // Lists of lock requests associated with a resource,
        // map lowest-level-container to (map of resourceId to list of lock requests)
        //
        // The lock-request lists have two sections.  Some number (at least one) of requests 
        // at the front of a list are "active".  All remaining lock requests are blocked by
        // some earlier (not necessarily active) lock request, and are waiting.  The order
        // of lock request in the waiting section is determined by the LockPolicty.
        // The order of lock request in the active/front portion of the list is irrelevant.
        //
        std::map<ResourceId, std::map<ResourceId, std::list<LockId>*> > _resourceLocks;

        // For cleanup and abort processing, contains all LockRequests made by a transaction
        std::map<TxId, std::set<LockId>*> _xaLocks;

        // For deadlock detection: the set of transactions blocked by another transaction
        // NB: a transaction can only be directly waiting for a single resource/transaction
        // but to facilitate deadlock detection, if T1 is waiting for T2 and T2 is waiting
        // for T3, then both T1 and T2 are listed as T3's waiters.  
        std::map<TxId, std::multiset<TxId>*> _waiters;

        // track transactions that have aborted, and don't accept further 
        // lock requests from them (which shouldn't happen anyway).
        //
        std::set<TxId> _abortedTxIds;

        // transaction priorities:
        //     0 => neutral, use LockMgr's default _policy
        //     + => high, queue forward
        //     - => low, queue back
        //
        std::map<TxId, int> _txPriorities;

        // stats, but also used internally
        LockStats _stats;
    };

    /**
     * RAII wrapper around LockMgr, for scoped locking
     */
    class ResourceLock {
    public:
        ResourceLock(LockMgr& lm,
                     const TxId& requestor,
                     const unsigned& mode,
                     const ResourceId& parentId,
                     const ResourceId& resId,
                     LockMgr::Notifier* notifier = NULL);

        ~ResourceLock();
    private:
        // not owned here
        LockMgr& _lm;
        LockMgr::LockId _lid;
    };
} // namespace mongo<|MERGE_RESOLUTION|>--- conflicted
+++ resolved
@@ -40,7 +40,7 @@
 #include "mongo/util/timer.h"
 
 /*
- * LockMgr controls access to resources through two functions: acquire and release
+ * LockManager controls access to resources through two functions: acquire and release
  *
  * Resources are either RecordStores, or Records within an RecordStore, identified by a ResourceId.
  * Resources are acquired for either shared or exclusive use, by transactions identified by a TxId.
@@ -52,37 +52,58 @@
  */
 
 namespace mongo {
+#if 1
+    class TxId {
+    public:
+        TxId() : _xid(0) { }
+        TxId(size_t xid) : _xid(xid) { }
+        bool operator<(const TxId& other) const { return _xid < other._xid; }
+	bool operator==(const TxId& other) const { return _xid == other._xid; }
+	operator size_t() const { return _xid; }
+	
+    private:
+	size_t _xid;
+    };
+
+    class ResourceId {
+    public:
+        ResourceId() : _rid(0) { }
+        ResourceId(size_t rid) : _rid(rid) { }
+	bool operator<(const ResourceId& other) const { return _rid < other._rid; }
+	bool operator==(const ResourceId& other) const { return _rid == other._rid; }
+	operator size_t() const { return _rid; }
+
+    private:
+	size_t _rid;
+    };
+#else
     typedef size_t TxId;        // identifies requesting transaction. 0 is reserved
     typedef size_t ResourceId;  // identifies requested resource or container. 0 is reserved
-
+#endif
     static const TxId kReservedTxId = 0;
-    static const TxId kReservedResourceId = 0;
+    static const ResourceId kReservedResourceId = 0;
+
 
     /**
-     * thrown primarily when deadlocks are detected, or when LockMgr::abort is called.
-     * also thrown when LockMgr requests are made during shutdown.
-     */
-    class AbortException : public std::exception {
-    public:
-<<<<<<< HEAD
-        const char* what() const throw () { return "AbortException"; }
-=======
-        const char* what() const throw ();
->>>>>>> ea3d1144
-    };
-
-
-    /**
-     *  LockMgr is used to control access to resources. Usually a singleton. For deadlock detection
-     *  all resources used by a set of transactions that could deadlock, should use one LockMgr.
+     *  LockManager is used to control access to resources. Usually a singleton. For deadlock detection
+     *  all resources used by a set of transactions that could deadlock, should use one LockManager.
      *
      *  Primary functions are:
      *     acquire    - acquire a resource for shared or exclusive use; may throw Abort.
      *     acquireOne - acquire one of a vector of resources, hopefully without blocking
      *     release    - release a resource previously acquired for shared/exclusive use
      */
-    class LockMgr {
+    class LockManager {
     public:
+
+	/**
+	 * thrown primarily when deadlocks are detected, or when LockManager::abort is called.
+	 * also thrown when LockManager requests are made during shutdown.
+	 */
+	class AbortException : public std::exception {
+        public:
+            const char* what() const throw ();
+        };
 
         /**
          * LockModes: shared and exclusive
@@ -129,48 +150,7 @@
         };
 
         typedef size_t LockId; // valid LockIds are > 0
-<<<<<<< HEAD
-
-        /**
-         * Data structure used to record a resource acquisition request
-         */
-        class LockRequest {
-        public:
-            LockRequest(const TxId& xid,
-                        const unsigned& mode,
-                        const ResourceId& container,
-                        const ResourceId& resId);
-
-            virtual ~LockRequest();
-
-            bool matches(const TxId& xid,
-                         const unsigned& mode,
-                         const ResourceId& parentId,
-                         const ResourceId& resId) const;
-
-            bool matches(const TxId& xid,
-                         const unsigned& mode,
-                         const ResourceId& resId) const;
-
-            std::string toString() const;
-
-            static LockId nextLid;     // unique id for each request. zero not used
-
-            size_t sleepCount;         // >0 if waiting, 0 if resource acquired
-            LockId parentLid;          // the LockId of the parent of this resource, or zero
-            LockId lid;                // 
-            TxId xid;                  // transaction that made this request
-            unsigned mode;             // shared or exclusive use
-            ResourceId container;      // container of the resource, or 0 if top-level
-            ResourceId resId;          // resource requested
-            size_t count;              // # times xid requested this resource in this mode
-                                       // request will be deleted when count goes to 0
-
-            boost::condition_variable lock; // used for waiting and waking
-        };
-=======
-        static const TxId kReservedLockId = 0;
->>>>>>> ea3d1144
+        static const LockId kReservedLockId = 0;
 
         /**
          * Used to do something just before an acquisition request blocks.
@@ -181,8 +161,8 @@
          */
         class Notifier {
         public:
-            virtual ~Notifier() { }
-            virtual void operator()(const TxId& blocker) = 0;
+             virtual ~Notifier() { }
+             virtual void operator()(const TxId& blocker) = 0;
         };
 
         /**
@@ -202,12 +182,6 @@
                 , _numMillisBlocked(0)
                 , _numCurrentActiveReadRequests(0)
                 , _numCurrentActiveWriteRequests(0) { }
-<<<<<<< HEAD
-
-            LockStats(const LockStats& other);
-            LockStats& operator=(const LockStats& other);
-=======
->>>>>>> ea3d1144
 
             void incRequests() { _numRequests++; }
             void incPreexisting() { _numPreexistingRequests++; }
@@ -246,27 +220,34 @@
         };
 
         /**
-         * Singleton-factory - retrieves a common instance of LockMgr.
-         */
-        static LockMgr& getSingleton();
-
-        /**
-         * It's possibly useful to allow multiple LockMgrs for non-overlapping sets
+         * Singleton-factory - retrieves a common instance of LockManager.
+         */
+        static LockManager& getSingleton();
+
+        /**
+         * It's possibly useful to allow multiple LockManagers for non-overlapping sets
          * of resources, so the constructor is left public.  But most callers should
-         * use the singleton factory method above to get the one and only LockMgr
-         */
-        explicit LockMgr(const Policy& policy=kPolicyFirstCome);
-        virtual ~LockMgr();
-
-        /**
-<<<<<<< HEAD
-         * Change the current LockingPolicy.  For READERS/WRITERS_ONLY, this
-=======
+         * use the singleton factory method above to get the one and only LockManager
+         */
+        explicit LockManager(const Policy& policy=kPolicyFirstCome);
+         ~LockManager();
+
+        /**
          * Change the current Policy.  For READERS/kPolicyWritersOnly, this
->>>>>>> ea3d1144
          * call may block until all current writers/readers have released their locks.
          */
-        virtual void setPolicy(const Policy& policy, Notifier* notifier = NULL);
+         void setPolicy(const TxId& xid, const Policy& policy, Notifier* notifier = NULL);
+
+	 /**
+	  * Get the current policy
+	  */
+	 Policy getPolicy();
+
+	 /**
+	  * Who set the current policy.  Of use when the Policy is ReadersOnly
+	  * and we want to find out who is blocking a writer.
+	  */
+	 TxId getPolicySetter();
 
         /**
          * Initiate a shutdown, specifying a period of time to quiesce.
@@ -276,7 +257,7 @@
          *
          * After quiescing, any new requests will throw AbortException
          */
-        virtual void shutdown(const unsigned& millisToQuiesce = 1000);
+         void shutdown(const unsigned& millisToQuiesce = 1000);
 
         /**
          * For multi-level resource container hierarchies, the caller can optionally
@@ -288,15 +269,11 @@
          * could also be used to lock the containing database, without supplying the
          * resourceId for the database.
          */
-        virtual void setParent(const ResourceId& container, const ResourceId& parent);
-
-
-        /**
-<<<<<<< HEAD
-         * override default LockMgr's default LockingPolicy for a transaction.
-=======
-         * override default LockMgr's default Policy for a transaction.
->>>>>>> ea3d1144
+         void setParent(const ResourceId& container, const ResourceId& parent);
+
+
+        /**
+         * override default LockManager's default Policy for a transaction.
          *
          * positive priority moves transaction's resource requests toward the front
          * of the queue, behind only those requests with higher priority.
@@ -304,10 +281,10 @@
          * negative priority moves transaction's resource requests toward the back
          * of the queue, ahead of only those requests with lower priority.
          *
-         * zero priority uses the LockMgr's default Policy
-         */
-        virtual void setTransactionPriority(const TxId& xid, int priority);
-        virtual int  getTransactionPriority(const TxId& xid);
+         * zero priority uses the LockManager's default Policy
+         */
+         void setTransactionPriority(const TxId& xid, int priority);
+         int  getTransactionPriority(const TxId& xid);
 
 
         /**
@@ -326,7 +303,7 @@
          * XXX: if we stick with this API the type of mode should be fixed-width
          * reflecting the maximum nesting depth.
          */
-        virtual LockId acquire(const TxId& requestor,
+         LockId acquire(const TxId& requestor,
                                const unsigned& mode,
                                const ResourceId& container,
                                const ResourceId& resId,
@@ -348,7 +325,7 @@
          * and so on.  If modes is shorter thant resIdPath, the last mode will
          * be used for any remaining ancestor locking.
          */
-        virtual LockId acquire(const TxId& requestor,
+         LockId acquire(const TxId& requestor,
                                const std::vector<unsigned>& modes,
                                const std::vector<ResourceId>& resIdPath,
                                Notifier* notifier = NULL);
@@ -359,7 +336,7 @@
          * hopefully without blocking, return index of 
          * acquired ResourceId, or -1 if vector was empty
          */
-        virtual int acquireOne(const TxId& requestor,
+         int acquireOne(const TxId& requestor,
                                const unsigned& mode,
                                const ResourceId& container,
                                const std::vector<ResourceId>& records,
@@ -371,7 +348,7 @@
          * The modes that applied to the ancestor containers are
          * already known
          */
-        virtual LockStatus release(const TxId& holder,
+         LockStatus release(const TxId& holder,
                                    const unsigned& mode,
                                    const ResourceId& container,
                                    const ResourceId& resId);
@@ -379,13 +356,13 @@
         /**
          * releases the lock returned by acquire.  should perhaps replace above?
          */
-        virtual LockStatus releaseLock(const LockId& lid);
+         LockStatus releaseLock(const LockId& lid);
 
         /**
          * release all resources acquired by a transaction
          * returns number of locks released
          */
-        virtual size_t release(const TxId& holder);
+         size_t release(const TxId& holder);
 
         /**
          * called internally for deadlock
@@ -408,7 +385,7 @@
         /**
          * test whether a TxId has locked a nested ResourceId in a mode
          */
-        virtual bool isLocked(const TxId& holder,
+         bool isLocked(const TxId& holder,
                               const unsigned& mode,
                               const ResourceId& parentId,
                               const ResourceId& resId);
@@ -425,7 +402,7 @@
                         const ResourceId& container,
                         const ResourceId& resId);
 
-            virtual ~LockRequest();
+             ~LockRequest();
 
             bool matches(const TxId& xid,
                          const unsigned& mode,
@@ -501,7 +478,7 @@
          */
         LockId _acquireInternal(const TxId& requestor,
                                 const unsigned& mode,
-                                const LockId& containerLid,
+                                const ResourceId& containerLid,
                                 const ResourceId& resId,
                                 Notifier* notifier,
                                 boost::unique_lock<boost::mutex>& guard);
@@ -510,15 +487,9 @@
          * adds a conflicting lock request to the list of requests for a resource
          * using the Policy.  Called by acquireInternal
          */
-<<<<<<< HEAD
-        void addLockToQueueUsingPolicy(LockRequest* lr,
-                                       std::list<LockId>* queue,
-                                       std::list<LockId>::iterator& position);
-=======
         void _addLockToQueueUsingPolicy(LockRequest* lr,
                                         std::list<LockId>* queue,
                                         std::list<LockId>::iterator& position);
->>>>>>> ea3d1144
 
         /**
          * set up for future deadlock detection, called from acquire
@@ -530,15 +501,9 @@
          * add any remaining incompatible requests in the queue to the
          * new lock request's set of waiters... for future deadlock detection
          */
-<<<<<<< HEAD
-        void addWaiters(LockRequest* blocker,
-                        std::list<LockId>::iterator nextLockId,
-                        std::list<LockId>::iterator lastLockId);
-=======
         void _addWaiters(LockRequest* blocker,
                          std::list<LockId>::iterator nextLockId,
                          std::list<LockId>::iterator lastLockId);
->>>>>>> ea3d1144
 
         /**
          * returns true if a newRequest should be honored before an oldRequest according
@@ -554,19 +519,11 @@
          * set the position to the first possible insertion point, which is usually
          * the position of the first conflict, or the end of the queue, or to an existing lock
          */
-<<<<<<< HEAD
-        ConflictStatus conflictExists(const TxId& requestor,
-                                      const unsigned& mode,
-                                      const ResourceId& resId,
-                                      std::list<LockId>* queue,
-                                      std::list<LockId>::iterator& position /* in/out */);
-=======
         ResourceStatus _conflictExists(const TxId& requestor,
                                        const unsigned& mode,
                                        const ResourceId& resId,
                                        std::list<LockId>* queue,
                                        std::list<LockId>::iterator& position /* in/out */);
->>>>>>> ea3d1144
 
         /**
          * looks for an existing LockRequest that matches the four input params
@@ -606,12 +563,13 @@
          */
         void _throwIfShuttingDown(const TxId& xid = 0 ) const;
 
-        // ---------- private state ----------
+
+    private:
 
         // Singleton instance
         // XXX: move to anon namespace in the source file
         static boost::mutex _getSingletonMutex;
-        static LockMgr* _singleton;
+        static LockManager* _singleton;
 
         // The Policy controls which requests should be honored first.  This is
         // used to guide the position of a request in a list of requests waiting for
@@ -623,6 +581,7 @@
         // careful choices may not matter much.
         //
         Policy _policy;
+	TxId _policySetter;
 
         // synchronizes access to the lock manager, which is shared across threads
         boost::mutex _guard;
@@ -652,7 +611,7 @@
         //
         std::map<ResourceId, std::map<ResourceId, std::list<LockId>*> > _resourceLocks;
 
-        // For cleanup and abort processing, contains all LockRequests made by a transaction
+        // For cleanup and abort processing, references all LockRequests made by a transaction
         std::map<TxId, std::set<LockId>*> _xaLocks;
 
         // For deadlock detection: the set of transactions blocked by another transaction
@@ -664,10 +623,14 @@
         // track transactions that have aborted, and don't accept further 
         // lock requests from them (which shouldn't happen anyway).
         //
+	// XXX: this set can grow without bound in the pathological case.  One way to deal
+	// with it is to track the oldest active transaction (which may or may not be the
+	// smallest TxId value), and flush older values from this set and ignore older values
+	// in new requests without consulting this set.
         std::set<TxId> _abortedTxIds;
 
         // transaction priorities:
-        //     0 => neutral, use LockMgr's default _policy
+        //     0 => neutral, use LockManager's default _policy
         //     + => high, queue forward
         //     - => low, queue back
         //
@@ -678,21 +641,21 @@
     };
 
     /**
-     * RAII wrapper around LockMgr, for scoped locking
+     * RAII wrapper around LockManager, for scoped locking
      */
     class ResourceLock {
     public:
-        ResourceLock(LockMgr& lm,
+        ResourceLock(LockManager& lm,
                      const TxId& requestor,
                      const unsigned& mode,
                      const ResourceId& parentId,
                      const ResourceId& resId,
-                     LockMgr::Notifier* notifier = NULL);
+                     LockManager::Notifier* notifier = NULL);
 
         ~ResourceLock();
     private:
         // not owned here
-        LockMgr& _lm;
-        LockMgr::LockId _lid;
+        LockManager& _lm;
+        LockManager::LockId _lid;
     };
 } // namespace mongo