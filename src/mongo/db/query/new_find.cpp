--- conflicted
+++ resolved
@@ -511,13 +511,8 @@
 
             scoped_ptr<PlanExecutor> exec(rawExec);
             BSONObjBuilder explainBob;
-<<<<<<< HEAD
-            Status explainStatus = Explain::explainStages(exec.get(), cq, Explain::EXEC_ALL_PLANS,
+            Status explainStatus = Explain::explainStages(txn, exec.get(), cq, Explain::EXEC_ALL_PLANS,
                                                           &explainBob);
-=======
-            Status explainStatus = Explain::explain(txn, collection, cq, options,
-                                                    Explain::QUERY_PLANNER, &explainBob);
->>>>>>> d66c6938
             if (!explainStatus.isOK()) {
                 uasserted(18521, "Explain error: " + explainStatus.reason());
             }
