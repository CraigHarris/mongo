/**
*    Copyright (C) 2014 MongoDB Inc.
*
*    This program is free software: you can redistribute it and/or  modify
*    it under the terms of the GNU Affero General Public License, version 3,
*    as published by the Free Software Foundation.
*
*    This program is distributed in the hope that it will be useful,
*    but WITHOUT ANY WARRANTY; without even the implied warranty of
*    MERCHANTABILITY or FITNESS FOR A PARTICULAR PURPOSE.  See the
*    GNU Affero General Public License for more details.
*
*    You should have received a copy of the GNU Affero General Public License
*    along with this program.  If not, see <http://www.gnu.org/licenses/>.
*
*    As a special exception, the copyright holders give permission to link the
*    code of portions of this program with the OpenSSL library under certain
*    conditions as described in each individual source file and distribute
*    linked combinations including the program with the OpenSSL library. You
*    must comply with the GNU Affero General Public License in all respects for
*    all of the code used other than as permitted herein. If you modify file(s)
*    with this exception, you may extend this exception to your version of the
*    file(s), but you are not obligated to do so. If you do not wish to do so,
*    delete this exception statement from your version. If you delete this
*    exception statement from all source files in the program, then also delete
*    it in the license file.
*/

/**
 * tests for util/concurrency/lock_mgr.* capabilities
 *
 * Testing concurrency requires multiple threads.  In this test, these are packaged as
 * instances of a ClientTransaction class.  The test's main thread creates instances
 * of ClientTransactions and communicates with them through a pair of producer/consumer
 * buffers.  The driver thread sends requests to ClientTransaction threads using a
 * TxCommandBuffer, and waits for responses in a TxResponseBuffer. This protocol
 * allows precise control over timing.
 *
 * The producer/consumer buffer is possibly overkill. At present there is only
 * one producer and one consumer using any one buffer.  Also, the current set of
 * tests are 'lock-step', with the driver never issuing more than one command
 * before waiting for a response.
 */

#include <boost/scoped_ptr.hpp>
#include <boost/thread/thread.hpp>
#include "mongo/unittest/unittest.h"
#include "mongo/db/concurrency/lock_mgr.h"
#include "mongo/util/log.h"
#include "mongo/util/time_support.h"

namespace mongo {

    enum TxCmd {
        ACQUIRE,
        RELEASE,
        ABORT,
        POLICY,
        QUIT,
        INVALID
    };

    enum TxRsp {
        ACQUIRED,
        RELEASED,
        BLOCKED,
        AWAKENED,
        ABORTED,
        INVALID_RESPONSE
    };

    class TxResponse {
    public:
        TxRsp rspCode;
        unsigned xid;
        LockMode mode;
        ResourceId resId;
    };

    class TxRequest {
    public:
        TxCmd cmd;
        unsigned xid;
        LockMode mode;
        ResourceId resId;
        LockManager::Policy policy;
    };

    class TxResponseBuffer {
    public:
        TxResponseBuffer() : _count(0), _readPos(0), _writePos(0) { }

        void post(const TxRsp& rspCode) {
            boost::unique_lock<boost::mutex> guard(_guard);
            while (_count == 10)
                _full.wait(guard);
            buffer[_writePos++].rspCode = rspCode;
            _writePos %= 10;
            _count++;
            _empty.notify_one();
        }

        TxResponse* consume() {
            boost::unique_lock<boost::mutex> guard(_guard);
            while (_count == 0)
                _empty.wait(guard);
            TxResponse* result = &buffer[_readPos++];
            _readPos %= 10;
            _count--;
            _full.notify_one();
            return result;
        }

        boost::mutex _guard;
        boost::condition_variable _full;
        boost::condition_variable _empty;

        size_t _count;
        size_t _readPos;
        size_t _writePos;

        TxResponse buffer[10];
    };

class TxCommandBuffer {
public:
    TxCommandBuffer() : _count(0), _readPos(0), _writePos(0) { }

    void post(const TxCmd& cmd,
              const unsigned& xid = 0,
              const LockMode& mode = kShared,
              const ResourceId& resId = 0,
              const LockManager::Policy& policy = LockManager::kPolicyFirstCome) {
        boost::unique_lock<boost::mutex> guard(_guard);
        while (_count == 10)
            _full.wait(guard);
        buffer[_writePos].cmd = cmd;
        buffer[_writePos].xid = xid;
        buffer[_writePos].mode = mode;
        buffer[_writePos].resId = resId;
        buffer[_writePos].policy = policy;
        _writePos++;
        _writePos %= 10;
        _count++;
        _empty.notify_one();
    }

    TxRequest* consume() {
        boost::unique_lock<boost::mutex> guard(_guard);
        while (_count == 0)
            _empty.wait(guard);
        TxRequest* result = &buffer[_readPos++];
        _readPos %= 10;
        _count--;
        _full.notify_one();
        return result;
    }

    boost::mutex _guard;
    boost::condition_variable _full;
    boost::condition_variable _empty;

    size_t _count;
    size_t _readPos;
    size_t _writePos;

    TxRequest buffer[10];
};

class ClientTransaction : public LockManager::Notifier {
public:
    // these are called in the main driver program
    
    ClientTransaction(LockManager* lm, const unsigned& xid)
        : _lm(lm)
        , _tx(xid)
        , _thr(&ClientTransaction::processCmd, this) { }

    virtual ~ClientTransaction() { _thr.join(); }

    void acquire(const LockMode& mode, const ResourceId resId, const TxRsp& rspCode) {
        _cmd.post(ACQUIRE, _tx.getTxId(), mode, resId);
        TxResponse* rsp = _rsp.consume();
        ASSERT(rspCode == rsp->rspCode);
    }

    void release(const LockMode& mode, const ResourceId resId) {
        _cmd.post(RELEASE, _tx.getTxId(), mode, resId);
        TxResponse* rsp = _rsp.consume();
        ASSERT(RELEASED == rsp->rspCode);
    }

    void abort() {
        _cmd.post(ABORT, _tx.getTxId());
        TxResponse* rsp = _rsp.consume();
        ASSERT(ABORTED == rsp->rspCode);
    }

    void wakened() {
        TxResponse* rsp = _rsp.consume();
        ASSERT(ACQUIRED == rsp->rspCode);
    }

    void setPolicy(const LockManager::Policy& policy, const TxRsp& rspCode) {
        _cmd.post(POLICY, _tx.getTxId(), kShared, 0, policy);
        TxResponse* rsp = _rsp.consume();
        ASSERT(rspCode == rsp->rspCode);
    }

    void quit() {
        _cmd.post(QUIT);
    }
    
    // these are run within the client threads
    void processCmd() {
        bool more = true;
        while (more) {
            TxRequest* req = _cmd.consume();
            switch (req->cmd) {
            case ACQUIRE:
                try {
                    _lm->acquire(&_tx, req->mode, req->resId, this);
                    _rsp.post(ACQUIRED);
                } catch (const LockManager::AbortException& err) {
                    _rsp.post(ABORTED);
//          log() << "t" << _tx._txId << ": aborted, ending" << endl;
                    return;
                }
                break;
            case RELEASE:
                _lm->release(&_tx, req->mode, req->resId);
                _rsp.post(RELEASED);
                break;
            case ABORT:
                try {
                    _lm->abort(&_tx);
                } catch (const LockManager::AbortException& err) {
                    _rsp.post(ABORTED);
                }
                break;
            case POLICY:
                try {
                    _lm->setPolicy(&_tx, req->policy, this);
                    _rsp.post(ACQUIRED);
                } catch( const LockManager::AbortException& err) {
                    _rsp.post(ABORTED);
                }
                break;
            case QUIT:
            default:
                more = false;
                break;
            }
        }
    }

    // inherited from Notifier, used by LockManager::acquire
    virtual void operator()(const Transaction* blocker) {
        _rsp.post(BLOCKED);
    }

    std::string toString() {
        return _tx.toString();
    }

private:
    TxCommandBuffer _cmd;
    TxResponseBuffer _rsp;
    LockManager* _lm;
    Transaction _tx;
    boost::thread _thr;
    
};

TEST(LockManagerTest, TxError) {
    useExperimentalDocLocking = true;
    LockManager lm;
    LockManager::LockStatus status;
    Transaction tx(1);

    // release a lock on a resource we haven't locked
    lm.acquire(&tx, kShared, 2);
    status = lm.release(&tx, kShared, 1); // this is in error
    ASSERT(LockManager::kLockResourceNotFound == status);
    status = lm.release(&tx, kShared, 2);
    ASSERT(LockManager::kLockReleased == status);

    // release a record we've locked in a different mode
    lm.acquire(&tx, kShared, 1);
    status = lm.release(&tx, kExclusive, 1); // this is in error
    ASSERT(LockManager::kLockModeNotFound == status);
    status = lm.release(&tx, kShared, 1);
    ASSERT(LockManager::kLockReleased == status);

    lm.acquire(&tx, kExclusive, 1);
    status = lm.release(&tx, kShared, 1); // this is in error
    ASSERT(LockManager::kLockModeNotFound == status);
    status = lm.release(&tx, kExclusive, 1);
    ASSERT(LockManager::kLockReleased == status);

    // attempt to acquire on a transaction that aborted
    try {
        lm.abort(&tx);
    } catch (const LockManager::AbortException& err) { }
    try {
        lm.acquire(&tx, kShared, 1); // error
        ASSERT(false);
    } catch (const LockManager::AbortException& error) {
    }
}

TEST(LockManagerTest, SingleTx) {
    LockManager lm;
    Transaction t1(1);
    ResourceId r1 = 1;
    LockManager::LockStatus status;

    // acquire a shared record lock
    ASSERT(! lm.isLocked(&t1, kShared, r1));
    lm.acquire(&t1, kShared, r1);
    ASSERT(lm.isLocked(&t1, kShared, r1));

    // release a shared record lock
    lm.release(&t1, kShared, r1);
    ASSERT(! lm.isLocked(&t1, kShared, r1));

    // acquire a shared record lock twice, on same ResourceId
    lm.acquire(&t1, kShared, r1);
    lm.acquire(&t1, kShared, r1);
    ASSERT(lm.isLocked(&t1, kShared, r1));

    // release the twice-acquired lock, once.  Still locked
    status = lm.release(&t1, kShared, r1);
    ASSERT(LockManager::kLockCountDecremented == status);
    ASSERT(lm.isLocked(&t1, kShared, r1));

    // after 2nd release, it's not locked
    status = lm.release(&t1, kShared, r1);
    ASSERT(LockManager::kLockReleased == status);
    ASSERT(!lm.isLocked(&t1, kShared, r1));



    // --- test downgrade and release ---

    // acquire an exclusive then a shared lock, on the same ResourceId
    lm.acquire(&t1, kExclusive, r1);
    ASSERT(lm.isLocked(&t1, kExclusive, r1));
    lm.acquire(&t1, kShared, r1);
    ASSERT(lm.isLocked(&t1, kExclusive, r1));
    ASSERT(lm.isLocked(&t1, kShared, r1));

    // release shared first, then exclusive
    lm.release(&t1, kShared, r1);
    ASSERT(! lm.isLocked(&t1, kShared, r1));
    ASSERT(lm.isLocked(&t1, kExclusive, r1));
    lm.release(&t1, kExclusive, r1);
    ASSERT(! lm.isLocked(&t1, kExclusive, r1));

    // release exclusive first, then shared
    lm.acquire(&t1, kExclusive, r1);
    lm.acquire(&t1, kShared, r1);
    lm.release(&t1, kExclusive, r1);
    ASSERT(! lm.isLocked(&t1, kExclusive, r1));
    ASSERT(lm.isLocked(&t1, kShared, r1));
    lm.release(&t1, kShared, r1);
    ASSERT(! lm.isLocked(&t1, kShared, r1));



    // --- test upgrade and release ---

    // acquire a shared, then an exclusive lock on the same ResourceId
    lm.acquire(&t1, kShared, r1);
    ASSERT(lm.isLocked(&t1, kShared, r1));
    lm.acquire(&t1, kExclusive, r1);
    ASSERT(lm.isLocked(&t1, kShared, r1));
    ASSERT(lm.isLocked(&t1, kExclusive, r1));

    // release exclusive first, then shared
    lm.release(&t1, kExclusive, r1);
    ASSERT(! lm.isLocked(&t1, kExclusive, r1));
    ASSERT(lm.isLocked(&t1, kShared, r1));
    lm.release(&t1, kShared, r1);
    ASSERT(! lm.isLocked(&t1, kShared, r1));

    // release shared first, then exclusive
    lm.acquire(&t1, kShared, r1);
    lm.acquire(&t1, kExclusive, r1);
    lm.release(&t1, kShared, r1);
    ASSERT(! lm.isLocked(&t1, kShared, r1));
    ASSERT(lm.isLocked(&t1, kExclusive, r1));
    lm.release(&t1, kExclusive, r1);
    ASSERT(! lm.isLocked(&t1, kExclusive, r1));
}

TEST(LockManagerTest, TxConflict) {
    LockManager lm;
    ClientTransaction t1(&lm, 1);
    ClientTransaction t2(&lm, 2);

    // no conflicts with shared locks on same/different objects

    t1.acquire(kShared, 1, ACQUIRED);
    t2.acquire(kShared, 2, ACQUIRED);
    t1.acquire(kShared, 2, ACQUIRED);
    t2.acquire(kShared, 1, ACQUIRED);

    t1.release(kShared, 1);
    t1.release(kShared, 2);
    t2.release(kShared, 1);
    t2.release(kShared, 2);


    // no conflicts with exclusive locks on different objects
    t1.acquire(kExclusive, 1, ACQUIRED);
    t2.acquire(kExclusive, 2, ACQUIRED);
    t1.release(kExclusive, 1);
    t2.release(kExclusive, 2);


    // shared then exclusive conflict
    t1.acquire(kShared, 1, ACQUIRED);
    // t2's request is incompatible with t1's lock, so it should block
    t2.acquire(kExclusive, 1, BLOCKED);
    t1.release(kShared, 1);
    t2.wakened(); // with t1's lock released, t2 should wake
    t2.release(kExclusive, 1);

    // exclusive then shared conflict
    t1.acquire(kExclusive, 1, ACQUIRED);
    t2.acquire(kShared, 1, BLOCKED);
    t1.release(kExclusive, 1);
    t2.wakened();
    t2.release(kShared, 1);

    // exclusive then exclusive conflict
    t1.acquire(kExclusive, 1, ACQUIRED);
    t2.acquire(kExclusive, 1, BLOCKED);
    t1.release(kExclusive, 1);
    t2.wakened();
    t2.release(kExclusive, 1);

    t1.quit();
    t2.quit();
}

TEST(LockManagerTest, TxDeadlock) {
    LockManager lm(LockManager::kPolicyReadersFirst);
    ClientTransaction t1(&lm, 1);
    ClientTransaction t2(&lm, 2);

    ClientTransaction a1(&lm, 4);
    ClientTransaction a2(&lm, 5);
    ClientTransaction a3(&lm, 6);
    ClientTransaction a4(&lm, 7);
    ClientTransaction a5(&lm, 8);
#if 1
    // simple deadlock test 1
    t1.acquire(kShared, 1, ACQUIRED);
    a1.acquire(kShared, 2, ACQUIRED);
    t1.acquire(kExclusive, 2, BLOCKED);
    // a1's request would form a dependency cycle, so it should abort
    a1.acquire(kExclusive, 1, ABORTED);
    t1.wakened(); // with t2's locks released, t1 should wake
    t1.release(kExclusive, 2);
    t1.release(kShared, 1);

    // simple deadlock test 2
    a2.acquire(kShared, 1, ACQUIRED);
    t2.acquire(kShared, 2, ACQUIRED);
    t2.acquire(kExclusive, 1, BLOCKED);
    // a2's request would form a dependency cycle, so it should abort
    a2.acquire(kExclusive, 2, ABORTED);
    t2.wakened(); // with a2's locks released, t2 should wake
    t2.release(kExclusive, 1);
    t2.release(kShared, 2);
#else
    a1.quit();
    a2.quit();
#endif
#if 1
    // three way deadlock
    t1.acquire(kShared, 1, ACQUIRED);
    t2.acquire(kShared, 2, ACQUIRED);
    a3.acquire(kShared, 3, ACQUIRED);
    t1.acquire(kExclusive, 2, BLOCKED);
    t2.acquire(kExclusive, 3, BLOCKED);
    // a3's request would form a dependency cycle, so it should abort
    a3.acquire(kExclusive, 1, ABORTED);;
    t2.wakened(); // with a3's lock release, t2 should wake
    t2.release(kShared, 2);
    t1.wakened(); // with t2's locks released, t1 should wake
    t2.release(kExclusive, 3);
    t1.release(kShared, 1);
    t1.release(kExclusive, 2);
#else
    a3.quit();
#endif
    // test for phantom deadlocks
    t1.acquire(kShared, 1, ACQUIRED);
    t2.acquire(kExclusive, 1, BLOCKED);
    t1.release(kShared, 1);
    t2.wakened();
    // at this point, t2 should no longer be waiting for t1
    // so it should be OK for t1 to wait for t2
    t1.acquire(kShared, 1, BLOCKED);
    t2.release(kExclusive, 1);
    t1.wakened();
    t1.release(kShared, 1);
#if 1
    // test for missing deadlocks
    t1.acquire(kShared, 1, ACQUIRED);
    t2.acquire(kShared, 2, ACQUIRED); // setup for deadlock with a4
    t2.acquire(kExclusive, 1, BLOCKED); // block on t1
    // after this, because readers first policy, t2 should
    // also be waiting on a4.
    a4.acquire(kShared, 1, ACQUIRED);
    // after this, t2 should be waiting ONLY on a4
    t1.release(kShared, 1);
    // So a4 should not be allowed to wait on t2's resource.
    a4.acquire(kExclusive, 2, ABORTED);
    t2.wakened();
    t2.release(kShared, 2);
    t2.release(kExclusive, 1);

    // test for missing deadlocks: due to downgrades
    a5.acquire(kExclusive, 1, ACQUIRED);
    a5.acquire(kShared, 1, ACQUIRED);
    t2.acquire(kShared, 2, ACQUIRED); // setup for deadlock with a5
    t2.acquire(kExclusive, 1, BLOCKED); // block on a5
    a5.release(kExclusive, 1);
    // at this point, t2 should still be blocked on a5's downgraded lock
    // So a5 should not be allowed to wait on t2's resource.
    a5.acquire(kExclusive, 2, ABORTED);
    t2.wakened();
    t2.release(kShared, 2);
    t2.release(kExclusive, 1);
#else
    a4.quit();
    a5.quit();
#endif

    t1.quit();
    t2.quit();
}

TEST(LockManagerTest, TxDowngrade) {
    LockManager lm;
    ClientTransaction t1(&lm, 1);
    ClientTransaction t2(&lm, 2);

    t1.acquire(kExclusive, 1, ACQUIRED);
    t1.acquire(kShared, 1, ACQUIRED); // downgrade
    // t1 still has exclusive on resource 1, so t2 must wait
    t2.acquire(kShared, 1, BLOCKED);
    t1.release(kExclusive, 1);
    t2.wakened(); // with the exclusive lock released, t2 wakes
    t1.release(kShared, 1);
    t2.release(kShared, 1);

    t1.acquire(kExclusive, 1, ACQUIRED);
    t1.acquire(kShared, 1, ACQUIRED); // downgrade
    // t1 still has exclusive on resource 1, so t2 must wait
    t2.acquire(kShared, 1, BLOCKED);
    t1.release(kShared, 1);
    // with t1 still holding exclusive on resource 1, t2 still blocked
    t1.release(kExclusive, 1);
    t2.wakened(); // with the exclusive lock released, t2 wakes
    t2.release(kShared, 1);

    t1.acquire(kExclusive, 1, ACQUIRED);
    // t1 has exclusive on resource 1, so t2 must wait
    t2.acquire(kShared, 1, BLOCKED);
    // even though t2 is waiting for resource 1, t1 can still use it shared,
    // because it already owns exclusive lock and can't block on itself
    t1.acquire(kShared, 1, ACQUIRED);
    t1.release(kExclusive, 1);
    t2.wakened(); // with the exclusive lock released, t2 wakes
    t1.release(kShared, 1);
    t2.release(kShared, 1);

    // t2 acquires exclusive during t1's downgrade
    t1.acquire(kExclusive, 1, ACQUIRED);
    t1.acquire(kShared, 1, ACQUIRED);
    t2.acquire(kExclusive, 1, BLOCKED);
    t1.release(kExclusive, 1);
    t1.release(kShared, 1);
    t2.wakened();
    t2.release(kExclusive, 1);

    t1.acquire(kExclusive, 1, ACQUIRED);
    t2.acquire(kExclusive, 1, BLOCKED);
    t1.acquire(kShared, 1, ACQUIRED);
    t1.release(kExclusive, 1);
    t1.release(kShared, 1);
    t2.wakened();
    t2.release(kExclusive, 1);

    t1.quit();
    t2.quit();
}

TEST(LockManagerTest, TxUpgrade) {
    LockManager lm(LockManager::kPolicyReadersFirst);
    ClientTransaction t1(&lm, 1);
    ClientTransaction t2(&lm, 2);
    ClientTransaction t3(&lm, 3);

    ClientTransaction a2(&lm, 4);
    ClientTransaction a3(&lm, 5);

    // test upgrade succeeds, blocks subsequent reads
    t1.acquire(kShared, 1, ACQUIRED);
    t1.acquire(kExclusive, 1, ACQUIRED); // upgrade
    t2.acquire(kShared, 1, BLOCKED);
    t1.release(kExclusive, 1);
    t2.wakened();
    t1.release(kShared, 1);
    t2.release(kShared, 1);

    // test upgrade blocks, then wakes
    t1.acquire(kShared, 1, ACQUIRED);
    t2.acquire(kShared, 1, ACQUIRED);
    // t1 can't use resource 1 exclusively yet, because t2 is using it
    t1.acquire(kExclusive, 1, BLOCKED);
    t2.release(kShared, 1);
    t1.wakened(); // with t2's shared lock released, t1 wakes
    t1.release(kExclusive, 1);
    t1.release(kShared, 1);

    // test upgrade blocks on several, then wakes
    t1.acquire(kShared, 1, ACQUIRED);
    t2.acquire(kShared, 1, ACQUIRED);
    // t1 can't use resource 1 exclusively yet, because t2 is using it
    t1.acquire(kExclusive, 1, BLOCKED);
    t3.acquire(kShared, 1, ACQUIRED); // additional blocker
    t2.release(kShared, 1); // t1 still blocked
    t3.release(kShared, 1);
    t1.wakened(); // with t3's shared lock released, t1 wakes
    t1.release(kExclusive, 1);
    t1.release(kShared, 1);
#if 1
    // failure to upgrade
    t1.acquire(kShared, 1, ACQUIRED);
    a2.acquire(kShared, 1, ACQUIRED);
    t1.acquire(kExclusive, 1, BLOCKED);
    a2.acquire(kExclusive, 1, ABORTED);
    // with a2's abort, t1 can wake
    t1.wakened();
    t1.release(kShared, 1);
    t1.release(kExclusive, 1);

    // failure to upgrade
    t1.acquire(kShared, 1, ACQUIRED);
    t2.acquire(kShared, 1, ACQUIRED);
    t1.acquire(kExclusive, 1, BLOCKED);
    a3.acquire(kShared, 1, ACQUIRED);
    t2.release(kShared, 1); // t1 still blocked on a3
    a3.acquire(kExclusive, 1, ABORTED);
<<<<<<< HEAD
#else
    a2.quit();
    a3.quit();
#endif
=======
/*
    t1.wakened();
    t1.release(kExclusive, 1);
    t1.release(kShared, 1);
*/
>>>>>>> 85013390

    t1.quit();
    t2.quit();
    t3.quit();
}

TEST(LockManagerTest, TxPolicy) {

    {
        // Test FirstComeFirstServe policy
        LockManager lm_first;
        ClientTransaction t1(&lm_first, 1);
        ClientTransaction t2(&lm_first, 2);
        ClientTransaction t3(&lm_first, 3);
        // test1
        t1.acquire(kExclusive, 1, ACQUIRED);
        t2.acquire(kShared, 1, BLOCKED);
        t3.acquire(kExclusive, 1, BLOCKED);
        t1.release(kExclusive, 1);
        // t2 should wake first, because its request came before t3's
        t2.wakened();
        t2.release(kShared, 1);
        t3.wakened();
        t3.release(kExclusive, 1);

        // test2
        t1.acquire(kExclusive, 1, ACQUIRED);
        t3.acquire(kExclusive, 1, BLOCKED);
        t2.acquire(kShared, 1, BLOCKED);
        t1.release(kExclusive, 1);
        // t3 should wake first, because its request came before t2's
        t3.wakened();
        t3.release(kExclusive, 1);
        t2.wakened();
        t2.release(kShared, 1);

        t1.quit();
        t2.quit();
        t3.quit();
    }

    {
        // Test kPolicyReadersFirst
        // shared request are considered read requests

        LockManager lm_readers(LockManager::kPolicyReadersFirst);
        ClientTransaction t1(&lm_readers, 1);
        ClientTransaction t2(&lm_readers, 2);
        ClientTransaction t3(&lm_readers, 3);

        t1.acquire(kExclusive, 1, ACQUIRED);
        t3.acquire(kExclusive, 1, BLOCKED);
        t2.acquire(kShared, 1, BLOCKED);
        t1.release(kExclusive, 1);

        // t2 should wake first, even though t3 came first in time
        // because t2 is a reader and t3 is a writer
        t2.wakened();
        t2.release(kShared, 1);
        t3.wakened();
        t3.release(kExclusive, 1);

        t1.quit();
        t2.quit();
        t3.quit();
    }

    {
        // Test OLDEST_TX_FIRST policy
        // for now, smaller TxIds are considered older

        LockManager lm_oldest(LockManager::kPolicyOldestTxFirst);
        ClientTransaction t1(&lm_oldest, 1);
        ClientTransaction t2(&lm_oldest, 2);
        ClientTransaction t3(&lm_oldest, 3);

        // test 1
        t1.acquire(kExclusive, 1, ACQUIRED);
        t3.acquire(kExclusive, 1, BLOCKED);
        t2.acquire(kShared, 1, BLOCKED);
        t1.release(kExclusive, 1);

        // t2 should wake first, even though t3 came first in time
        // because t2 is older than t3
        t2.wakened();
        t2.release(kShared, 1);
        t3.wakened();
        t3.release(kExclusive, 1);

        // test 2
        t1.acquire(kExclusive, 1, ACQUIRED);
        t2.acquire(kShared, 1, BLOCKED);
        t3.acquire(kExclusive, 1, BLOCKED);
        t1.release(kExclusive, 1);

        // t2 should wake first, because it's older than t3
        t2.wakened();
        t2.release(kShared, 1);
        t3.wakened();
        t3.release(kExclusive, 1);

        t1.quit();
        t2.quit();
        t3.quit();
    }

    {
        LockManager lm_blockers(LockManager::kPolicyBlockersFirst);
        ClientTransaction t1(&lm_blockers, 1);
        ClientTransaction t2(&lm_blockers, 2);
        ClientTransaction t3(&lm_blockers, 3);
        ClientTransaction t4(&lm_blockers, 4);

        // BIGGEST_BLOCKER_FIRST policy

        // set up t3 as the biggest blocker
        t3.acquire(kExclusive, 2, ACQUIRED);
        t4.acquire(kExclusive, 2, BLOCKED);

        // test 1
        t1.acquire(kExclusive, 1, ACQUIRED);
        t3.acquire(kExclusive, 1, BLOCKED);
        t2.acquire(kShared, 1, BLOCKED);
        t1.release(kExclusive, 1);
        // t3 should wake first, because it's a bigger blocker than t2
        t3.wakened();
        t3.release(kExclusive, 1);
        t2.wakened();
        t2.release(kShared, 1);

        // test 2
        t1.acquire(kExclusive, 1, ACQUIRED);
        t2.acquire(kShared, 1, BLOCKED);
        t3.acquire(kExclusive, 1, BLOCKED);
        t1.release(kExclusive, 1);
        // t3 should wake first, even though t2 came first,
        // because it's a bigger blocker than t2
        t3.wakened();
        t3.release(kExclusive, 1);
        t2.wakened();
        t2.release(kShared, 1);

        t3.release(kExclusive, 2);
        t4.wakened();
        t4.release(kExclusive, 2);

        t1.quit();
        t2.quit();
        t3.quit();
        t4.quit();
    }
}

/*
 * test kPolicyReadersOnly and kPolicyWritersOnly
 */
TEST(LockManagerTest, TxOnlyPolicies) {
    LockManager lm;
    ClientTransaction t1(&lm, 1);
    ClientTransaction t2(&lm, 2);
    ClientTransaction t3(&lm, 3);
    ClientTransaction t4(&lm, 4);
    ClientTransaction t5(&lm, 5);
    ClientTransaction tp(&lm, 6);

    // show kPolicyReadersOnly blocking writers, which
    // awake when policy reverts
    t1.acquire(kShared, 1, ACQUIRED);
    tp.setPolicy(LockManager::kPolicyReadersOnly, ACQUIRED);
    t3.acquire(kExclusive, 2, BLOCKED); // just policy conflict
    t4.acquire(kExclusive, 1, BLOCKED); // both policy & t1
    t5.acquire(kShared, 1, ACQUIRED);   // even tho t4
    tp.setPolicy(LockManager::kPolicyReadersFirst, ACQUIRED);
    t3.wakened();
    t3.release(kExclusive, 2);
    t1.release(kShared, 1);
    t5.release(kShared, 1);
    t4.wakened();
    t4.release(kExclusive, 1);

    // show WRITERS_ONLY blocking readers, which
    // awake when policy reverts
    t1.acquire(kExclusive, 1, ACQUIRED);
    tp.setPolicy(LockManager::kPolicyWritersOnly, ACQUIRED);
    t3.acquire(kShared, 2, BLOCKED);       // just policy conflict
    t4.acquire(kShared, 1, BLOCKED);       // both policy & t1
    t1.release(kExclusive, 1);
    t5.acquire(kExclusive, 2, ACQUIRED);   // even tho t3
    t5.release(kExclusive, 2);
    tp.setPolicy(LockManager::kPolicyReadersFirst, ACQUIRED);
    t3.wakened();
    t3.release(kShared, 2);
    t4.wakened();
    t4.release(kShared, 1);

    // show READERS_ONLY blocked by existing writer
    // but still blocking new writers
    t1.acquire(kExclusive, 1, ACQUIRED);
    tp.setPolicy(LockManager::kPolicyReadersOnly, BLOCKED);  // blocked by t1
    t2.acquire(kExclusive, 2, BLOCKED);   // just policy conflict
    t3.acquire(kShared, 2, ACQUIRED);     // even tho t2
    t3.release(kShared, 2);
    t1.release(kExclusive, 1);
    tp.wakened();
    tp.setPolicy(LockManager::kPolicyReadersFirst, ACQUIRED);
    t2.wakened();
    t2.release(kExclusive, 2);

    // show WRITERS_ONLY blocked by existing reader
    // but still blocking new readers
    t1.acquire(kShared, 1, ACQUIRED);
    tp.setPolicy(LockManager::kPolicyWritersOnly, BLOCKED);  // blocked by t1
    t2.acquire(kShared, 2, BLOCKED);      // just policy conflict
    t1.release(kShared, 1);
    tp.wakened();
    tp.setPolicy(LockManager::kPolicyReadersFirst, ACQUIRED);
    t2.wakened();
    t2.release(kShared, 2);

    t1.quit();
    t2.quit();
    t3.quit();
    t4.quit();
    t5.quit();
    tp.quit();
}

TEST(LockManagerTest, TxShutdown) {
    LockManager lm;
    ClientTransaction t1(&lm, 1);
    ClientTransaction t2(&lm, 2);

    t1.acquire(kShared, 1, ACQUIRED);
    lm.shutdown(3000);

    // t1 can still do work while quiescing
    t1.release(kShared, 1);
    t1.acquire(kShared, 2, ACQUIRED);
#ifdef TRANSACTION_REGISTRATION
    // t2 is new and should be refused
    t2.acquire(kShared, 3, ABORTED);
#else
    t2.quit();
#endif
    // after the quiescing period, t1's request should be refused
    sleepsecs(3);
    t1.acquire(kShared, 4, ABORTED);
}
}<|MERGE_RESOLUTION|>--- conflicted
+++ resolved
@@ -658,18 +658,15 @@
     a3.acquire(kShared, 1, ACQUIRED);
     t2.release(kShared, 1); // t1 still blocked on a3
     a3.acquire(kExclusive, 1, ABORTED);
-<<<<<<< HEAD
+/*
+    t1.wakened();
+    t1.release(kExclusive, 1);
+    t1.release(kShared, 1);
+*/
 #else
     a2.quit();
     a3.quit();
 #endif
-=======
-/*
-    t1.wakened();
-    t1.release(kExclusive, 1);
-    t1.release(kShared, 1);
-*/
->>>>>>> 85013390
 
     t1.quit();
     t2.quit();
