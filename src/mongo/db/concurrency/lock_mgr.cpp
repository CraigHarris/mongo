--- conflicted
+++ resolved
@@ -155,8 +155,15 @@
         , _locks(NULL) { }
 
     Transaction::~Transaction() {
-        if (use2PL)
-            LockManager::getSingleton().releaseTxLocks(this);
+        if (kCommitted == _state) {
+            if (use2PL) {
+                LockManager::getSingleton().releaseTxLocks(this, kTxCommitted);
+            }
+            invariant(NULL == _locks);
+        }
+        else if (NULL != _locks) {
+            LockManager::getSingleton().releaseTxLocks(this, kTxAborted);
+        }
     }
 
     Transaction* Transaction::setTxIdOnce(unsigned txId) {
@@ -172,10 +179,28 @@
         return _txId < other._txId;
     }
 
-    int Transaction::getPriority() const { return _priority; }
-    void Transaction::setPriority(int newPriority) { _priority = newPriority; }
+    int Transaction::getPriority() const {
+        boost::recursive_mutex::scoped_lock lk(_txMutex);
+        return _priority;
+    }
+
+    void Transaction::setPriority(int newPriority) {
+        boost::recursive_mutex::scoped_lock lk(_txMutex);
+        _priority = newPriority;
+    }
+
+    void Transaction::addLock(LockRequest* lr) {
+        boost::recursive_mutex::scoped_lock lk(_txMutex);
+        lr->nextOfTransaction = _locks;
+
+        if (_locks) {
+            _locks->prevOfTransaction = lr;
+        }
+        _locks = lr;
+    }
 
     void Transaction::removeLock(LockRequest* lr) {
+        boost::recursive_mutex::scoped_lock lk(_txMutex);
         if (lr->nextOfTransaction) {
             lr->nextOfTransaction->prevOfTransaction = lr->prevOfTransaction;
         }
@@ -193,14 +218,10 @@
         if (lr->heapAllocated) delete lr;
     }
 
-    void Transaction::addLock(LockRequest* lr) {
+    void Transaction::addWaiter(Transaction* waiter) {
         boost::recursive_mutex::scoped_lock lk(_txMutex);
-        lr->nextOfTransaction = _locks;
-
-        if (_locks) {
-            _locks->prevOfTransaction = lr;
-        }
-        _locks = lr;
+        _waiters.insert(waiter);
+        _waiters.insert(waiter->_waiters.begin(), waiter->_waiters.end());
     }
 
     bool Transaction::hasWaiter(const Transaction* other) const {
@@ -228,11 +249,6 @@
         for(; nextOtherWaiters != other->_waiters.end(); ++nextOtherWaiters) {
             _waiters.erase(*nextOtherWaiter);
         }
-    }
-
-    void Transaction::_addWaiter(Transaction* waiter) {
-        _waiters.insert(waiter);
-        _waiters.insert(waiter->_waiters.begin(), waiter->_waiters.end());
     }
 
     string Transaction::toString() const {
@@ -302,7 +318,7 @@
 
     string LockRequest::toString() const {
         stringstream result;
-        result << "<xid:" << requestor->_txId
+        result << "<xid:" << requestor->getTxId()
                << ",mode:" << mode
                << ",resId:" << resId
                << ",count:" << count
@@ -344,14 +360,10 @@
 
     /*---------- LockManager public functions (mutex guarded) ---------*/
 
-<<<<<<< HEAD
-
     // This parameter enables experimental document-level locking
     // It should be removed once full document-level locking is checked-in.
     MONGO_EXPORT_SERVER_PARAMETER(useExperimentalDocLocking, bool, false);
 
-=======
->>>>>>> 85013390
     static LockManager* _singleton = NULL;
 
     MONGO_INITIALIZER(InstantiateLockManager)(InitializerContext* context) {
@@ -597,20 +609,15 @@
     /*
      * release all resource acquired by a transaction, returning the count
      */
-    size_t LockManager::releaseTxLocks(Transaction* holder) {
+    size_t LockManager::releaseTxLocks(Transaction* holder, ReleaseContext context) {
         {
             boost::unique_lock<boost::mutex> lk(_mutex);
             _throwIfShuttingDown(holder);
         }
-        return _releaseTxLocksInternal(holder);
-    }
-<<<<<<< HEAD
-#endif
+        return _releaseTxLocksInternal(holder, context);
+    }
+
     void LockManager::abort(Transaction* goner) {
-=======
-
-    void LockManager::abort(Transaction* goner) {   
->>>>>>> 85013390
         {
             boost::unique_lock<boost::mutex> lk(_mutex);
             _throwIfShuttingDown(goner);
@@ -630,11 +637,8 @@
     }
 
     string LockManager::toString() const {
-//     boost::unique_lock<boost::mutex> lk(_mutex);
-#ifdef DONT_CARE_ABOUT_DEBUG_EVEN_WHEN_SHUTTING_DOWN
-        // seems like we might want to allow toString for debug during shutdown?
-        _throwIfShuttingDown();
-#endif
+        // don't acquire lock on mutex, better to have corrupt data than no data
+
         stringstream result;
         result << "Policy: ";
         switch(_policy) {
@@ -768,35 +772,17 @@
      * any waiters that they can retry their resource acquisition.  cleanup
      * and throw an AbortException.
      */
-    void LockManager::_abortInternal(Transaction* goner, unsigned slice) {
+    void LockManager::_abortInternal<(Transaction* goner, unsigned slice) {
 
         goner->_state = Transaction::kAborted;
 
-<<<<<<< HEAD
         // release all resources acquired by this transaction
         // notifying any waiters that they can continue
         //
-        boost::recursive_mutex::scoped_lock lk(goner->_txMutex);
-        LockRequest* nextLock = goner->_locks;
-        while (nextLock) {
-            // _releaseInternal may free nextLock
-            LockRequest* newNextLock = nextLock->nextOfTransaction;
-            if (slice != nextLock->slice) {
-                boost::unique_lock<boost::mutex> lk(_resourceMutexes[nextLock->slice]);
-                _releaseInternal(nextLock);
-            }
-            else {
-                // we already have a lock on this slice
-                _releaseInternal(nextLock);
-            }
-            nextLock = newNextLock;
-        }
+        _releaseTxLocksInternal(goner, kTxAborting, slice);
 
         // erase aborted transaction's waiters
         goner->removeAllWaiters();
-=======
-        _releaseTxLocksInternal(goner);
->>>>>>> 85013390
 
         throw AbortException();
     }
@@ -864,15 +850,6 @@
             _addLockToQueueUsingPolicy(lr, queue, conflictPosition);
         }
 
-#ifdef VERIFY_LOCK_MANAGER
-        if (isExclusive(mode)) {
-            for (LockRequest* nextFollower = conflictPosition;
-                 nextFollower; nextFollower=nextFollower->nextOnResource) {
-                if (nextFollower->requestor == requestor) continue;
-                verify(nextFollower->isBlocked());
-            }
-        }
-#endif
         // set remaining incompatible requests as lr's waiters
         _addWaiters(lr, conflictPosition, NULL);
 
@@ -884,38 +861,29 @@
         }
 
         _stats[lr->slice].incBlocks();
-#if 0
-        // this loop typically executes once
-        do {
-#endif
-            // set up for future deadlock detection add requestor to blockers' waiters
-            //
-            for (LockRequest* nextBlocker = queue; nextBlocker != conflictPosition; 
-                 nextBlocker=nextBlocker->nextOnResource) {
-                if (nextBlocker == lr) {break;}
-                if (nextBlocker->requestor == lr->requestor) {continue;}
-                if (isCompatible(nextBlocker->mode, lr->mode)) {continue;}
-                nextBlocker->requestor->_addWaiter(lr->requestor);
-                ++lr->sleepCount;
-            }
-            if (kResourcePolicyConflict == resourceStatus) {
-                // to facilitate waking once the policy reverts, add requestor to system's waiters
-                _systemTransaction->_addWaiter(lr->requestor);
-                ++lr->sleepCount;
-            }
-
-            // wait for blocker to release
-            while (lr->isBlocked()) {
-                Timer timer;
-                lr->lock.wait(guard);
-                _stats[lr->slice].incTimeBlocked(timer.millis());
-            }
-#if 0
-            queue = conflictPosition = _findQueue(lr->slice, lr->resId);
-            resourceStatus = _conflictExists(lr->requestor, lr->mode, lr->resId,
-                                             lr->slice, conflictPosition);
-        } while (hasConflict(resourceStatus));
-#endif
+
+        // set up for future deadlock detection add requestor to blockers' waiters
+        //
+        for (LockRequest* nextBlocker = queue; nextBlocker != conflictPosition; 
+             nextBlocker=nextBlocker->nextOnResource) {
+            if (nextBlocker == lr) {break;}
+            if (nextBlocker->requestor == lr->requestor) {continue;}
+            if (isCompatible(nextBlocker->mode, lr->mode)) {continue;}
+            nextBlocker->requestor->addWaiter(lr->requestor);
+            ++lr->sleepCount;
+        }
+        if (kResourcePolicyConflict == resourceStatus) {
+            // to facilitate waking once the policy reverts, add requestor to system's waiters
+            _systemTransaction->addWaiter(lr->requestor);
+            ++lr->sleepCount;
+        }
+
+        // wait for blocker to release
+        while (lr->isBlocked()) {
+            Timer timer;
+            lr->lock.wait(guard);
+            _stats[lr->slice].incTimeBlocked(timer.millis());
+        }
     }
 
     /*
@@ -976,13 +944,8 @@
             break;
         case kPolicyOldestTxFirst:
             for (; position; position=position->nextOnResource) {
-<<<<<<< HEAD
                 if (*lr->requestor < *position->requestor &&
                     (isCompatible(lr->mode, position->mode) || position->isBlocked())) {
-=======
-                if (lr->requestor < position->requestor &&
-                    (isCompatible(position->mode, lr->mode) || position->isBlocked())) {
->>>>>>> 85013390
                     // smaller xid is older, so queue it before
                     position->insert(lr);
                     return;
@@ -1015,7 +978,7 @@
         for (; nextLock != lastLock; nextLock=nextLock->nextOnResource) {
             if (! isCompatible(blocker->mode, nextLock->mode)) {
                 if (nextLock->sleepCount > 0) {
-                    blocker->requestor->_addWaiter(nextLock->requestor);
+                    blocker->requestor->addWaiter(nextLock->requestor);
                     ++nextLock->sleepCount;
                 }
             }
@@ -1288,12 +1251,35 @@
     }
 
     /**
-     *  release all locks acquired by a transaction, and clear set of waiters
+     *  release locks acquired by a transaction, called (1) for deadlock avoidance
+     *  from _abortInternal, and (2) when 2-phase-locking is enabled when a write
+     *  unit of work commits.  The two cases are distinguished by context parameter.
+     *
+     *  in case (1), the default is to release all locks, even if their count > 1
+     *  in case (2), only locks whose count is zero are released.
      */
-    size_t LockManager::_releaseTxLocksInternal(Transaction* holder) {
+    size_t LockManager::_releaseTxLocksInternal(Transaction* holder,
+                                                const ReleaseContext& context,
+                                                unsigned slice) {
         // release all resources acquired by this transaction
         // notifying any waiters that they can continue
         //
+        boost::recursive_mutex::scoped_lock lk(goner->_txMutex);
+        LockRequest* nextLock = goner->_locks;
+        while (nextLock) {
+            // _releaseInternal may free nextLock
+            LockRequest* newNextLock = nextLock->nextOfTransaction;
+            if (slice != nextLock->slice) {
+                boost::unique_lock<boost::mutex> lk(_resourceMutexes[nextLock->slice]);
+                _releaseInternal(nextLock, context);
+            }
+            else {
+                // we already have a lock on this slice
+                _releaseInternal(nextLock, context);
+            }
+            nextLock = newNextLock;
+        }
+
         LockRequest* nextLock = holder->_locks;
         size_t numLocksReleased = 0;
         while (nextLock) {
@@ -1315,7 +1301,8 @@
     /**
      *  normally decrement lr's lock count, and if zero, wake up sleepers and delete lr
      */
-    LockManager::LockStatus LockManager::_releaseInternal(LockRequest* lr, bool isTxEnding) {
+    LockManager::LockStatus LockManager::_releaseInternal(LockRequest* lr,
+                                                          const ReleaseContext& context) {
         Transaction* holder = lr->requestor;
 
         if ((kPolicyWritersOnly == _policy && 0 == _numActiveReads()) ||
@@ -1323,20 +1310,8 @@
             _policyLock.notify_one();
         }
 
-<<<<<<< HEAD
-        if (--lr->count > 0) { return kLockCountDecremented; }
-
-        // find the sleepers waiting for lr.  They are lock requests that follow lr
-        // on the queue, which are incompatible with lr's mode.
-
-        LockRequest* nextLock = lr->nextOnResource;
-
-        if (isShared(lr->mode)) {
-            // skip over any remaining shared requests. they can't be waiting for us.
-=======
-        
-        if (! isTxEnding) {
-            // don't decrement count when isTxEnding
+        switch (context) {
+        case kTxActive:
             if (--lr->count > 0) {
                 return kLockCountDecremented;
             }
@@ -1344,21 +1319,21 @@
                 // delay wakeing sleepers and cleanup until isTxEnding
                 return kLockFound;
             }
-        }
-
-        LockRequest* queue = _resourceLocks[lr->slice][lr->resId];
-        invariant(queue);
-
-
-
-        // find the sleepers on this queue.  They are lock requests that follow lr
+            break;
+        case kTxCommitting:
+            invariant (use2PL && lr->count > 0);
+            break;
+        case kTxAborting:
+            break;
+        }
+
+        // find the sleepers waiting for lr.  They are lock requests that follow lr
         // on the queue, which are incompatible with lr's mode.
 
-        LockRequest* nextLock = lr; // use nextLock to find sleepers
+        LockRequest* nextLock = lr->nextOnResource;
 
         if (isShared(lr->mode)) {
-            // skip over any remaining shared requests. they can't be waiting on lr if it's shared
->>>>>>> 85013390
+            // skip over any remaining shared requests. they can't be waiting for us.
             for (; nextLock; nextLock=nextLock->nextOnResource) {
                 if (isExclusive(nextLock->mode)) {
                     break;
@@ -1366,7 +1341,6 @@
             }
         }
 
-<<<<<<< HEAD
         // release the lock
         _removeFromResourceQueue(lr);
         holder->removeLock(lr);
@@ -1376,12 +1350,6 @@
         // when Transactions differ, decrement sleepCount, wake those with zero counts, and
         // decrement their sleep counts, waking sleepers with zero counts, and
         // cleanup state used for deadlock detection
-=======
-        // everything left on the queue potentially conflicts with lr, unless it's
-        // an up/down-grade of that lr.  So iterate, and when transactions differ
-        // decrement sleepCount, wake those with zero counts, and cleanup state
-        // used for deadlock detection
->>>>>>> 85013390
 
         for (; nextLock; nextLock=nextLock->nextOnResource) {
             LockRequest* nextSleeper = nextLock;
