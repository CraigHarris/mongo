
Import("env")

env.Library(
    target= 'record_store',
    source= [
        'record_store.cpp',
        'record_store_heap.cpp',
        ],
    LIBDEPS= [
        '$BUILD_DIR/mongo/bson',
        '$BUILD_DIR/mongo/db/commands/server_status_core',
<<<<<<< HEAD
=======
        '$BUILD_DIR/mongo/db/concurrency/lock_mgr',
        '$BUILD_DIR/mongo/db/storage/extent',
>>>>>>> d66c6938
        '$BUILD_DIR/mongo/foundation',
        '$BUILD_DIR/mongo/mongocommon',
        ]
    )

env.Library(
    target= 'record_store_v1',
    source= [
        'record_store_v1_base.cpp',
        'record_store_v1_capped.cpp',
        'record_store_v1_capped_iterator.cpp',
        'record_store_v1_repair_iterator.cpp',
        'record_store_v1_simple.cpp',
        'record_store_v1_simple_iterator.cpp',
        ],
    LIBDEPS= [
        'record_store',
        '$BUILD_DIR/mongo/db/storage/mmap_v1/extent',
        ]
    )

env.Library(
    target='record_store_v1_test_help',
    source=['record_store_v1_test_help.cpp',
            ],
    LIBDEPS=[
        'record_store_v1'
        ]
    )

env.CppUnitTest(
    target='record_store_v1_simple_test',
    source=['record_store_v1_simple_test.cpp',
            ],
    LIBDEPS=[
        'record_store_v1_test_help'
        ]
    )

env.CppUnitTest(
    target='record_store_v1_capped_test',
    source=['record_store_v1_capped_test.cpp',
            ],
    LIBDEPS=[
        'record_store_v1_test_help'
        ]
    )<|MERGE_RESOLUTION|>--- conflicted
+++ resolved
@@ -10,11 +10,7 @@
     LIBDEPS= [
         '$BUILD_DIR/mongo/bson',
         '$BUILD_DIR/mongo/db/commands/server_status_core',
-<<<<<<< HEAD
-=======
         '$BUILD_DIR/mongo/db/concurrency/lock_mgr',
-        '$BUILD_DIR/mongo/db/storage/extent',
->>>>>>> d66c6938
         '$BUILD_DIR/mongo/foundation',
         '$BUILD_DIR/mongo/mongocommon',
         ]
